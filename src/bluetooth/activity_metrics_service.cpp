--- conflicted
+++ resolved
@@ -2054,11 +2054,7 @@
     ground_contact_ms_notify_enabled = true;
     flight_time_ms_notify_enabled = true;
     efficiency_score_notify_enabled = true;
-<<<<<<< HEAD
-    alerts_notify_enabled = true;
-=======
     alerts_notify_enabled = false;
->>>>>>> 92270c74
 
     contact_time_asym_notify_enabled = false;
     flight_time_asym_notify_enabled = false;
