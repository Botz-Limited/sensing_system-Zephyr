# Sensing Firmware

This repository contains the sensing firmware for the nRF5340 Development Kit, implementing a multi-core sensing application with support for primary (right foot) and non-primary device (left foot) configurations.

## Overview

This firmware is designed for the Nordic nRF5340 SoC, utilizing both the application core and network core for efficient sensing operations. The project supports configuration as either a primary or non-primary device in a sensing network.

## Prerequisites

All the necessary tools are installed by the docker file the first time the project is oppened.

- Nordic nRF Connect SDK
- West build tool
- nRF5340 Development Kit
- Python 3.x (for flashing scripts)

## Building the Firmware

To build the firmware, use the following West command:

```bash
west build --build-dir /home/ee/sensing_fw/build /home/ee/sensing_fw/ --board nrf5340dk/nrf5340/cpuapp --sysbuild -- -DCONFIG_PRIMARY_DEVICE=y
```

### Build Configuration Options

- **`-DCONFIG_PRIMARY_DEVICE=y`**: Configures the device as a primary device in the sensing network
- **`-DCONFIG_PRIMARY_DEVICE=n`**: Configures the device as a non-primary (secondary) device

<<<<<<< HEAD
Example for building as a non-primary device:
```bash
west build --build-dir /home/ee/sensing_fw/build /home/ee/sensing_fw/ --board nrf5340dk/nrf5340/cpuapp --sysbuild -- -DCONFIG_PRIMARY_DEVICE=n
```

## Flashing the Firmware

### Automated Flashing (Recommended)

The project includes a convenient script that builds and flashes both cores (application and network cores) automatically:

```bash
./tools/build_flash.sh
```

This script will:
1. Build the firmware for both cores
2. Flash the application core firmware
3. Flash the network core firmware
4. Verify the flashing process

### Manual Flashing

If you prefer to flash manually after building:

```bash
west flash --build-dir /home/ee/sensing_fw/build
```

## Project Structure

```
sensing_fw/
├── src/              # Source code files
├── include/          # Header files
├── boards/           # Board-specific configurations
├── tools/            # Utility scripts
│   └── build_flash.sh    # Build and flash script
├── prj.conf          # Project configuration
├── CMakeLists.txt    # CMake configuration
└── README.md         # This file
```

## Features

- Multi-core architecture utilizing nRF5340's dual-core system
- Configurable primary/non-primary device roles
- Sysbuild integration for coordinated multi-image builds
- Automated build and flash tooling
- FOTA (Firmware Over-The-Air) updates for both primary and secondary devices
- FOTA proxy service for updating secondary devices through the primary

## Configuration

The firmware behavior can be customized through:
- Kconfig options in `prj.conf`
- Device tree overlays in the `boards/` directory
- Build-time configuration flags (like `CONFIG_PRIMARY_DEVICE`)

## Development

### Clean Build

To perform a clean build, remove the build directory first:
```bash
rm -rf /home/ee/sensing_fw/build
```

Then run the build command again.

### Debug Output

Enable debug output by adding the following to your build command:
```bash
-- -DCONFIG_LOG_LEVEL_WRN=y
```

## FOTA (Firmware Over-The-Air) Updates

The system supports FOTA updates for both primary and secondary devices. The primary device can be updated directly from the phone, while the secondary device is updated through the primary device acting as a proxy.

### Architecture Overview

```
┌─────────────┐         ┌─────────────────┐         ┌──────────────────┐
│   Phone     │  BLE    │ Primary Device  │  BLE    │ Secondary Device │
│             │ <-----> │ (Right Foot)    │ <-----> │ (Left Foot)      │
│ Mobile App  │         │ - SMP Server    │         │ - SMP Server     │
│             │         │ - FOTA Proxy    │         │                  │
└─────────────┘         └─────────────────┘         └──────────────────┘
```

### 1. Primary Device FOTA (Direct Update)

The primary device can be updated directly from the phone using the standard MCUmgr protocol over BLE.

#### Prerequisites
- Primary device must be paired/bonded with the phone
- MCUmgr is enabled (already configured in prj.conf)
- Standard SMP BT service is running

#### Mobile App Implementation

**Using nRF Connect Device Manager app (recommended for testing):**
1. Connect to the primary device ("SensingGR")
2. Go to "Image Upload" tab
3. Select your firmware file (app_update.bin)
4. Click "Upload" and monitor progress
5. After upload, click "Test" then "Confirm"
6. Reset the device to apply the update

**Using MCUmgr command line tool:**
```bash
# List current images
mcumgr --conntype ble --connstring peer_name='SensingGR' image list

# Upload new firmware
mcumgr --conntype ble --connstring peer_name='SensingGR' image upload app_update.bin

# Mark image for test
mcumgr --conntype ble --connstring peer_name='SensingGR' image test <hash>

# Reset device
mcumgr --conntype ble --connstring peer_name='SensingGR' reset

# After device boots with new image, confirm it
mcumgr --conntype ble --connstring peer_name='SensingGR' image confirm
```

**Custom Mobile App Integration:**

For iOS (Swift):
```swift
// Use a library like McuManager-iOS
import McuManager

let bleTransport = McuMgrBleTransport(cbPeripheral)
let dfuManager = ImageManager(transporter: bleTransport)

// Upload firmware
dfuManager.upload(imageData: firmwareData) { progress in
    print("Progress: \(progress)%")
}

// Test and reset
dfuManager.test(hash: imageHash)
dfuManager.reset()
```

For Android (Kotlin):
```kotlin
// Use McuManager-Android library
val transport = McuMgrBleTransport(context, bluetoothDevice)
val imageManager = ImageManager(transport)

// Upload firmware
imageManager.upload(firmwareData, callback)

// Test and reset
imageManager.test(imageHash, callback)
imageManager.reset(callback)
```

### 2. Secondary Device FOTA (Proxy Update)

Secondary devices are updated through the primary device using the FOTA proxy service. The phone sends the firmware to the primary device, which forwards it to the secondary device.

#### Prerequisites
- Primary device must be connected to the phone
- Secondary device must be connected to the primary device
- FOTA proxy service is running on the primary device
- Both devices have SMP servers enabled

#### FOTA Proxy Service Details

**Service UUID:** `6e400001-b5a3-f393-e0a9-e50e24dcca9e`

**Characteristics:**

| Characteristic | UUID | Properties | Description |
|----------------|------|------------|-------------|
| Target Select | `6e400002-b5a3-f393-e0a9-e50e24dcca9e` | Write | Select update target |
| Command | `6e400003-b5a3-f393-e0a9-e50e24dcca9e` | Write, Write No Response | Send commands |
| Data | `6e400004-b5a3-f393-e0a9-e50e24dcca9e` | Write, Write No Response | Send firmware data |
| Status | `6e400005-b5a3-f393-e0a9-e50e24dcca9e` | Read, Notify | Get status updates |

**Target Values:**
- `0x00`: Primary device
- `0x01`: Secondary device
- `0xFF`: All devices

**Commands:**
- `0x01`: Start FOTA (followed by 4 bytes total size, little-endian)
- `0x02`: Data chunk (followed by firmware data)
- `0x03`: End FOTA
- `0x04`: Abort FOTA
- `0x05`: Query status
- `0x06`: Reset device

**Status Values:**
- `0x00`: Idle
- `0x01`: In progress
- `0x02`: Success
- `0x03`: Error
- `0x04`: No target device connected

#### Step-by-Step Update Process

1. **Connect to Primary Device**
   ```python
   # Example using Python bleak library
   device = await BleakScanner.find_device_by_name("SensingGR")
   client = BleakClient(device.address)
   await client.connect()
   ```

2. **Subscribe to Status Notifications**
   ```python
   def status_handler(sender, data):
       status = data[0]
       print(f"Status: {status}")
   
   await client.start_notify(STATUS_UUID, status_handler)
   ```

3. **Set Target to Secondary Device**
   ```python
   await client.write_gatt_char(TARGET_UUID, bytes([0x01]))
   ```

4. **Start FOTA Transfer**
   ```python
   firmware_size = len(firmware_data)
   start_cmd = bytes([0x01]) + struct.pack('<I', firmware_size)
   await client.write_gatt_char(COMMAND_UUID, start_cmd)
   ```

5. **Send Firmware in Chunks**
   ```python
   chunk_size = 240  # Adjust based on MTU
   for i in range(0, len(firmware_data), chunk_size):
       chunk = firmware_data[i:i+chunk_size]
       data_cmd = bytes([0x02]) + chunk
       await client.write_gatt_char(COMMAND_UUID, data_cmd, response=False)
       await asyncio.sleep(0.05)  # Small delay between chunks
   ```

6. **Complete Transfer**
   ```python
   await client.write_gatt_char(COMMAND_UUID, bytes([0x03]))
   ```

7. **Reset Secondary Device**
   ```python
   await client.write_gatt_char(COMMAND_UUID, bytes([0x06]))
   ```

#### Complete Example Scripts

**Python Test Script:**
```bash
# Use the provided test script
python tools/test_fota_proxy.py /path/to/firmware.bin

# Or specify device address
python tools/test_fota_proxy.py /path/to/firmware.bin AA:BB:CC:DD:EE:FF
```

**Mobile App Integration Example (iOS Swift):**
```swift
class SecondaryDeviceFOTA {
    let fotaProxyService = CBUUID(string: "6e400001-b5a3-f393-e0a9-e50e24dcca9e")
    let targetChar = CBUUID(string: "6e400002-b5a3-f393-e0a9-e50e24dcca9e")
    let commandChar = CBUUID(string: "6e400003-b5a3-f393-e0a9-e50e24dcca9e")
    let statusChar = CBUUID(string: "6e400005-b5a3-f393-e0a9-e50e24dcca9e")
    
    func updateSecondaryDevice(peripheral: CBPeripheral, firmware: Data) {
        // 1. Set target to secondary
        peripheral.writeValue(Data([0x01]), for: targetCharacteristic, type: .withResponse)
        
        // 2. Start FOTA
        var startCmd = Data([0x01])
        var size = UInt32(firmware.count).littleEndian
        startCmd.append(Data(bytes: &size, count: 4))
        peripheral.writeValue(startCmd, for: commandCharacteristic, type: .withResponse)
        
        // 3. Send firmware chunks
        let chunkSize = 240
        for i in stride(from: 0, to: firmware.count, by: chunkSize) {
            let chunk = firmware[i..<min(i + chunkSize, firmware.count)]
            var dataCmd = Data([0x02])
            dataCmd.append(chunk)
            peripheral.writeValue(dataCmd, for: commandCharacteristic, type: .withoutResponse)
            Thread.sleep(forTimeInterval: 0.05)
        }
        
        // 4. Complete and reset
        peripheral.writeValue(Data([0x03]), for: commandCharacteristic, type: .withResponse)
        Thread.sleep(forTimeInterval: 1)
        peripheral.writeValue(Data([0x06]), for: commandCharacteristic, type: .withResponse)
    }
}
```

### 3. Updating Both Devices

To update both devices in sequence:

1. First update the secondary device through the proxy
2. Wait for secondary update to complete
3. Switch target to primary device
4. Use standard MCUmgr to update the primary device

```python
# Update secondary first
await client.write_gatt_char(TARGET_UUID, bytes([0x01]))  # Target secondary
# ... perform FOTA update ...

# Then update primary
await client.write_gatt_char(TARGET_UUID, bytes([0x00]))  # Target primary
# ... use standard MCUmgr protocol ...
```

### Building Firmware for FOTA

1. **Build the firmware:**
   ```bash
   west build --build-dir /home/ee/sensing_fw/build /home/ee/sensing_fw/ \
     --board nrf5340dk/nrf5340/cpuapp --sysbuild \
     -- -DCONFIG_PRIMARY_DEVICE=y  # or =n for secondary
   ```

2. **The update file is located at:**
   ```
   /home/ee/sensing_fw/build/zephyr/app_update.bin
   ```

3. **Sign the image (if using secure boot):**
   ```bash
   west sign -t imgtool -- --key root-rsa-2048.pem
   ```

### Monitoring FOTA Progress

**On Primary Device Console:**
```bash
minicom -D /dev/ttyACM0 -b 115200

# Look for these logs:
# For proxy operations:
[INF] FOTA proxy service initialized
[INF] Secondary device connected
[INF] FOTA target set to: SECONDARY
[INF] Starting FOTA update, total size: XXXXX bytes
[INF] FOTA update completed

# For direct updates:
[INF] mcumgr: Upload request received
[INF] mcumgr: Image upload complete
```

**Status Monitoring from Phone:**
- Subscribe to status characteristic for real-time updates
- Query status using command 0x05
- Check for error codes if update fails

### Troubleshooting FOTA Issues

**Primary Device FOTA Issues:**
1. **Connection fails**: Ensure device is bonded/paired
2. **Upload fails**: Check available flash space
3. **Image not confirmed**: Verify image signature and version
4. **Device doesn't reset**: Check reset permissions in prj.conf

**Secondary Device FOTA Issues:**
1. **Status: No Target (0x04)**: Secondary device not connected to primary
2. **Transfer timeout**: Increase delays between chunks or reduce chunk size
3. **Status: Error (0x03)**: Check logs on both devices for specific errors
4. **Update not applied**: Ensure proper reset command is sent

**Common Solutions:**
- Reduce chunk size if experiencing disconnections
- Increase delays between chunks for stability
- Ensure both devices have sufficient battery
- Verify firmware compatibility and signing
- Check that CONFIG_PRIMARY_DEVICE is set correctly for each build

### Security Considerations

1. **Authentication**: Both devices require bonding for FOTA
2. **Encryption**: BLE connection should use encryption (BT_SECURITY_L2)
3. **Image Signing**: Use signed images for production
4. **Access Control**: Implement proper authentication in mobile app

For more implementation details and examples, see [docs/fota_proxy_usage.md](docs/fota_proxy_usage.md)

## Troubleshooting

1. **Build Errors**: Ensure you have the correct nRF Connect SDK version installed and properly configured
2. **Flashing Issues**: Make sure the nRF5340 DK is properly connected and the debugger is recognized
3. **Permission Errors**: The build_flash.sh script may need execute permissions: `chmod +x ./tools/build_flash.sh`
4. **FOTA Issues**: 
   - For primary device: Ensure MCUmgr is properly configured and the device is bonded
   - For secondary device: Verify the device is connected to the primary and the FOTA proxy service is running
=======
>>>>>>> 5c8d7c6e
<|MERGE_RESOLUTION|>--- conflicted
+++ resolved
@@ -19,419 +19,5 @@
 
 To build the firmware, use the following West command:
 
-```bash
-west build --build-dir /home/ee/sensing_fw/build /home/ee/sensing_fw/ --board nrf5340dk/nrf5340/cpuapp --sysbuild -- -DCONFIG_PRIMARY_DEVICE=y
 ```
 
-### Build Configuration Options
-
-- **`-DCONFIG_PRIMARY_DEVICE=y`**: Configures the device as a primary device in the sensing network
-- **`-DCONFIG_PRIMARY_DEVICE=n`**: Configures the device as a non-primary (secondary) device
-
-<<<<<<< HEAD
-Example for building as a non-primary device:
-```bash
-west build --build-dir /home/ee/sensing_fw/build /home/ee/sensing_fw/ --board nrf5340dk/nrf5340/cpuapp --sysbuild -- -DCONFIG_PRIMARY_DEVICE=n
-```
-
-## Flashing the Firmware
-
-### Automated Flashing (Recommended)
-
-The project includes a convenient script that builds and flashes both cores (application and network cores) automatically:
-
-```bash
-./tools/build_flash.sh
-```
-
-This script will:
-1. Build the firmware for both cores
-2. Flash the application core firmware
-3. Flash the network core firmware
-4. Verify the flashing process
-
-### Manual Flashing
-
-If you prefer to flash manually after building:
-
-```bash
-west flash --build-dir /home/ee/sensing_fw/build
-```
-
-## Project Structure
-
-```
-sensing_fw/
-├── src/              # Source code files
-├── include/          # Header files
-├── boards/           # Board-specific configurations
-├── tools/            # Utility scripts
-│   └── build_flash.sh    # Build and flash script
-├── prj.conf          # Project configuration
-├── CMakeLists.txt    # CMake configuration
-└── README.md         # This file
-```
-
-## Features
-
-- Multi-core architecture utilizing nRF5340's dual-core system
-- Configurable primary/non-primary device roles
-- Sysbuild integration for coordinated multi-image builds
-- Automated build and flash tooling
-- FOTA (Firmware Over-The-Air) updates for both primary and secondary devices
-- FOTA proxy service for updating secondary devices through the primary
-
-## Configuration
-
-The firmware behavior can be customized through:
-- Kconfig options in `prj.conf`
-- Device tree overlays in the `boards/` directory
-- Build-time configuration flags (like `CONFIG_PRIMARY_DEVICE`)
-
-## Development
-
-### Clean Build
-
-To perform a clean build, remove the build directory first:
-```bash
-rm -rf /home/ee/sensing_fw/build
-```
-
-Then run the build command again.
-
-### Debug Output
-
-Enable debug output by adding the following to your build command:
-```bash
--- -DCONFIG_LOG_LEVEL_WRN=y
-```
-
-## FOTA (Firmware Over-The-Air) Updates
-
-The system supports FOTA updates for both primary and secondary devices. The primary device can be updated directly from the phone, while the secondary device is updated through the primary device acting as a proxy.
-
-### Architecture Overview
-
-```
-┌─────────────┐         ┌─────────────────┐         ┌──────────────────┐
-│   Phone     │  BLE    │ Primary Device  │  BLE    │ Secondary Device │
-│             │ <-----> │ (Right Foot)    │ <-----> │ (Left Foot)      │
-│ Mobile App  │         │ - SMP Server    │         │ - SMP Server     │
-│             │         │ - FOTA Proxy    │         │                  │
-└─────────────┘         └─────────────────┘         └──────────────────┘
-```
-
-### 1. Primary Device FOTA (Direct Update)
-
-The primary device can be updated directly from the phone using the standard MCUmgr protocol over BLE.
-
-#### Prerequisites
-- Primary device must be paired/bonded with the phone
-- MCUmgr is enabled (already configured in prj.conf)
-- Standard SMP BT service is running
-
-#### Mobile App Implementation
-
-**Using nRF Connect Device Manager app (recommended for testing):**
-1. Connect to the primary device ("SensingGR")
-2. Go to "Image Upload" tab
-3. Select your firmware file (app_update.bin)
-4. Click "Upload" and monitor progress
-5. After upload, click "Test" then "Confirm"
-6. Reset the device to apply the update
-
-**Using MCUmgr command line tool:**
-```bash
-# List current images
-mcumgr --conntype ble --connstring peer_name='SensingGR' image list
-
-# Upload new firmware
-mcumgr --conntype ble --connstring peer_name='SensingGR' image upload app_update.bin
-
-# Mark image for test
-mcumgr --conntype ble --connstring peer_name='SensingGR' image test <hash>
-
-# Reset device
-mcumgr --conntype ble --connstring peer_name='SensingGR' reset
-
-# After device boots with new image, confirm it
-mcumgr --conntype ble --connstring peer_name='SensingGR' image confirm
-```
-
-**Custom Mobile App Integration:**
-
-For iOS (Swift):
-```swift
-// Use a library like McuManager-iOS
-import McuManager
-
-let bleTransport = McuMgrBleTransport(cbPeripheral)
-let dfuManager = ImageManager(transporter: bleTransport)
-
-// Upload firmware
-dfuManager.upload(imageData: firmwareData) { progress in
-    print("Progress: \(progress)%")
-}
-
-// Test and reset
-dfuManager.test(hash: imageHash)
-dfuManager.reset()
-```
-
-For Android (Kotlin):
-```kotlin
-// Use McuManager-Android library
-val transport = McuMgrBleTransport(context, bluetoothDevice)
-val imageManager = ImageManager(transport)
-
-// Upload firmware
-imageManager.upload(firmwareData, callback)
-
-// Test and reset
-imageManager.test(imageHash, callback)
-imageManager.reset(callback)
-```
-
-### 2. Secondary Device FOTA (Proxy Update)
-
-Secondary devices are updated through the primary device using the FOTA proxy service. The phone sends the firmware to the primary device, which forwards it to the secondary device.
-
-#### Prerequisites
-- Primary device must be connected to the phone
-- Secondary device must be connected to the primary device
-- FOTA proxy service is running on the primary device
-- Both devices have SMP servers enabled
-
-#### FOTA Proxy Service Details
-
-**Service UUID:** `6e400001-b5a3-f393-e0a9-e50e24dcca9e`
-
-**Characteristics:**
-
-| Characteristic | UUID | Properties | Description |
-|----------------|------|------------|-------------|
-| Target Select | `6e400002-b5a3-f393-e0a9-e50e24dcca9e` | Write | Select update target |
-| Command | `6e400003-b5a3-f393-e0a9-e50e24dcca9e` | Write, Write No Response | Send commands |
-| Data | `6e400004-b5a3-f393-e0a9-e50e24dcca9e` | Write, Write No Response | Send firmware data |
-| Status | `6e400005-b5a3-f393-e0a9-e50e24dcca9e` | Read, Notify | Get status updates |
-
-**Target Values:**
-- `0x00`: Primary device
-- `0x01`: Secondary device
-- `0xFF`: All devices
-
-**Commands:**
-- `0x01`: Start FOTA (followed by 4 bytes total size, little-endian)
-- `0x02`: Data chunk (followed by firmware data)
-- `0x03`: End FOTA
-- `0x04`: Abort FOTA
-- `0x05`: Query status
-- `0x06`: Reset device
-
-**Status Values:**
-- `0x00`: Idle
-- `0x01`: In progress
-- `0x02`: Success
-- `0x03`: Error
-- `0x04`: No target device connected
-
-#### Step-by-Step Update Process
-
-1. **Connect to Primary Device**
-   ```python
-   # Example using Python bleak library
-   device = await BleakScanner.find_device_by_name("SensingGR")
-   client = BleakClient(device.address)
-   await client.connect()
-   ```
-
-2. **Subscribe to Status Notifications**
-   ```python
-   def status_handler(sender, data):
-       status = data[0]
-       print(f"Status: {status}")
-   
-   await client.start_notify(STATUS_UUID, status_handler)
-   ```
-
-3. **Set Target to Secondary Device**
-   ```python
-   await client.write_gatt_char(TARGET_UUID, bytes([0x01]))
-   ```
-
-4. **Start FOTA Transfer**
-   ```python
-   firmware_size = len(firmware_data)
-   start_cmd = bytes([0x01]) + struct.pack('<I', firmware_size)
-   await client.write_gatt_char(COMMAND_UUID, start_cmd)
-   ```
-
-5. **Send Firmware in Chunks**
-   ```python
-   chunk_size = 240  # Adjust based on MTU
-   for i in range(0, len(firmware_data), chunk_size):
-       chunk = firmware_data[i:i+chunk_size]
-       data_cmd = bytes([0x02]) + chunk
-       await client.write_gatt_char(COMMAND_UUID, data_cmd, response=False)
-       await asyncio.sleep(0.05)  # Small delay between chunks
-   ```
-
-6. **Complete Transfer**
-   ```python
-   await client.write_gatt_char(COMMAND_UUID, bytes([0x03]))
-   ```
-
-7. **Reset Secondary Device**
-   ```python
-   await client.write_gatt_char(COMMAND_UUID, bytes([0x06]))
-   ```
-
-#### Complete Example Scripts
-
-**Python Test Script:**
-```bash
-# Use the provided test script
-python tools/test_fota_proxy.py /path/to/firmware.bin
-
-# Or specify device address
-python tools/test_fota_proxy.py /path/to/firmware.bin AA:BB:CC:DD:EE:FF
-```
-
-**Mobile App Integration Example (iOS Swift):**
-```swift
-class SecondaryDeviceFOTA {
-    let fotaProxyService = CBUUID(string: "6e400001-b5a3-f393-e0a9-e50e24dcca9e")
-    let targetChar = CBUUID(string: "6e400002-b5a3-f393-e0a9-e50e24dcca9e")
-    let commandChar = CBUUID(string: "6e400003-b5a3-f393-e0a9-e50e24dcca9e")
-    let statusChar = CBUUID(string: "6e400005-b5a3-f393-e0a9-e50e24dcca9e")
-    
-    func updateSecondaryDevice(peripheral: CBPeripheral, firmware: Data) {
-        // 1. Set target to secondary
-        peripheral.writeValue(Data([0x01]), for: targetCharacteristic, type: .withResponse)
-        
-        // 2. Start FOTA
-        var startCmd = Data([0x01])
-        var size = UInt32(firmware.count).littleEndian
-        startCmd.append(Data(bytes: &size, count: 4))
-        peripheral.writeValue(startCmd, for: commandCharacteristic, type: .withResponse)
-        
-        // 3. Send firmware chunks
-        let chunkSize = 240
-        for i in stride(from: 0, to: firmware.count, by: chunkSize) {
-            let chunk = firmware[i..<min(i + chunkSize, firmware.count)]
-            var dataCmd = Data([0x02])
-            dataCmd.append(chunk)
-            peripheral.writeValue(dataCmd, for: commandCharacteristic, type: .withoutResponse)
-            Thread.sleep(forTimeInterval: 0.05)
-        }
-        
-        // 4. Complete and reset
-        peripheral.writeValue(Data([0x03]), for: commandCharacteristic, type: .withResponse)
-        Thread.sleep(forTimeInterval: 1)
-        peripheral.writeValue(Data([0x06]), for: commandCharacteristic, type: .withResponse)
-    }
-}
-```
-
-### 3. Updating Both Devices
-
-To update both devices in sequence:
-
-1. First update the secondary device through the proxy
-2. Wait for secondary update to complete
-3. Switch target to primary device
-4. Use standard MCUmgr to update the primary device
-
-```python
-# Update secondary first
-await client.write_gatt_char(TARGET_UUID, bytes([0x01]))  # Target secondary
-# ... perform FOTA update ...
-
-# Then update primary
-await client.write_gatt_char(TARGET_UUID, bytes([0x00]))  # Target primary
-# ... use standard MCUmgr protocol ...
-```
-
-### Building Firmware for FOTA
-
-1. **Build the firmware:**
-   ```bash
-   west build --build-dir /home/ee/sensing_fw/build /home/ee/sensing_fw/ \
-     --board nrf5340dk/nrf5340/cpuapp --sysbuild \
-     -- -DCONFIG_PRIMARY_DEVICE=y  # or =n for secondary
-   ```
-
-2. **The update file is located at:**
-   ```
-   /home/ee/sensing_fw/build/zephyr/app_update.bin
-   ```
-
-3. **Sign the image (if using secure boot):**
-   ```bash
-   west sign -t imgtool -- --key root-rsa-2048.pem
-   ```
-
-### Monitoring FOTA Progress
-
-**On Primary Device Console:**
-```bash
-minicom -D /dev/ttyACM0 -b 115200
-
-# Look for these logs:
-# For proxy operations:
-[INF] FOTA proxy service initialized
-[INF] Secondary device connected
-[INF] FOTA target set to: SECONDARY
-[INF] Starting FOTA update, total size: XXXXX bytes
-[INF] FOTA update completed
-
-# For direct updates:
-[INF] mcumgr: Upload request received
-[INF] mcumgr: Image upload complete
-```
-
-**Status Monitoring from Phone:**
-- Subscribe to status characteristic for real-time updates
-- Query status using command 0x05
-- Check for error codes if update fails
-
-### Troubleshooting FOTA Issues
-
-**Primary Device FOTA Issues:**
-1. **Connection fails**: Ensure device is bonded/paired
-2. **Upload fails**: Check available flash space
-3. **Image not confirmed**: Verify image signature and version
-4. **Device doesn't reset**: Check reset permissions in prj.conf
-
-**Secondary Device FOTA Issues:**
-1. **Status: No Target (0x04)**: Secondary device not connected to primary
-2. **Transfer timeout**: Increase delays between chunks or reduce chunk size
-3. **Status: Error (0x03)**: Check logs on both devices for specific errors
-4. **Update not applied**: Ensure proper reset command is sent
-
-**Common Solutions:**
-- Reduce chunk size if experiencing disconnections
-- Increase delays between chunks for stability
-- Ensure both devices have sufficient battery
-- Verify firmware compatibility and signing
-- Check that CONFIG_PRIMARY_DEVICE is set correctly for each build
-
-### Security Considerations
-
-1. **Authentication**: Both devices require bonding for FOTA
-2. **Encryption**: BLE connection should use encryption (BT_SECURITY_L2)
-3. **Image Signing**: Use signed images for production
-4. **Access Control**: Implement proper authentication in mobile app
-
-For more implementation details and examples, see [docs/fota_proxy_usage.md](docs/fota_proxy_usage.md)
-
-## Troubleshooting
-
-1. **Build Errors**: Ensure you have the correct nRF Connect SDK version installed and properly configured
-2. **Flashing Issues**: Make sure the nRF5340 DK is properly connected and the debugger is recognized
-3. **Permission Errors**: The build_flash.sh script may need execute permissions: `chmod +x ./tools/build_flash.sh`
-4. **FOTA Issues**: 
-   - For primary device: Ensure MCUmgr is properly configured and the device is bonded
-   - For secondary device: Verify the device is connected to the primary and the FOTA proxy service is running
-=======
->>>>>>> 5c8d7c6e
